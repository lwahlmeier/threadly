package org.threadly.concurrent;

import java.util.Collections;
import java.util.List;
import java.util.concurrent.Callable;
import java.util.concurrent.Executors;
import java.util.concurrent.ThreadFactory;
import java.util.concurrent.atomic.AtomicInteger;
import java.util.concurrent.atomic.AtomicReference;

import org.threadly.util.ExceptionUtils;

/**
 * <p>A simple and light weight implementation of the {@link SubmitterSchedulerInterface}.  
 * This is designed to be a lighter weight option to the {@link PriorityScheduledExecutor}, 
 * for when multiple threads are either not needed, or not desired.<p>
 * 
 * @author jent - Mike Jensen
 * @since 2.0.0
 */
public class SingleThreadScheduler extends AbstractSubmitterScheduler
                                   implements SchedulerServiceInterface {
  private static final AtomicInteger NEXT_THREAD_ID = new AtomicInteger(1);
  
  protected final ThreadFactory threadFactory;
  protected final AtomicReference<SchedulerManager> sManager;
  
  /**
   * Constructs a new {@link SingleThreadScheduler}.  No threads will start until 
   * the first task is provided.  This defaults to using a daemon thread for the 
   * scheduler.
   */
  public SingleThreadScheduler() {
    this(true);
  }
  
  /**
   * Constructs a new {@link SingleThreadScheduler}.  No threads will start until 
   * the first task is provided.
   * 
   * @param daemonThread true if scheduler thread should be a daemon thread
   */
  public SingleThreadScheduler(final boolean daemonThread) {
    this(new ThreadFactory() {
           private final ThreadFactory defaultFactory = Executors.defaultThreadFactory();
          
           @Override
           public Thread newThread(Runnable runnable) {
             Thread thread = defaultFactory.newThread(runnable);
             
             thread.setDaemon(daemonThread);
             thread.setName("SingleThreadScheduler-" + NEXT_THREAD_ID.getAndIncrement());
             
             return thread;
           }
         });
  }
  
  /**
   * Constructs a new {@link SingleThreadScheduler}.  No threads will start until 
   * the first task is provided.
   * 
   * @param threadFactory factory to make thread for scheduler
   */
  public SingleThreadScheduler(ThreadFactory threadFactory) {
    if (threadFactory == null) {
      throw new IllegalArgumentException("Must provide thread factory");
    }
    
    sManager = new AtomicReference<SchedulerManager>(null);
    this.threadFactory = threadFactory;
  }
  
  /**
   * Gets the instance of the scheduler for this instance.  The scheduler 
   * must be accessed from this function because it is lazily constructed 
   * and started.
   * 
   * @return instance of the single threaded scheduler
   */
  protected NoThreadScheduler getScheduler() {
    // we lazily construct and start the manager
    SchedulerManager result = sManager.get();
    if (result == null) {
      result = new SchedulerManager(threadFactory);
      if (sManager.compareAndSet(null, result)) {
        // we are the one and only, so start now
        result.start();
      } else {
        result = sManager.get();
      }
    }
    
    if (result.isStopped()) {
      throw new IllegalStateException("Scheduler has been shutdown");
    }
    
    return result.scheduler;
  }
  
<<<<<<< HEAD
=======
  /**
   * Stops the scheduler, constructing if necessary.
   * 
   * @param stopImmediately if true after call no additional executions will occur
   * @return if stopped immediately a list of Runnables that were in queue at stop will be returned
   */
>>>>>>> 5a45da4e
  private List<Runnable> shutdown(boolean stopImmediately) {
    SchedulerManager sm = sManager.get();
    if (sm == null) {
      sm = new SchedulerManager(threadFactory);
      if (! sManager.compareAndSet(null, sm)) {
        sm = sManager.get();
      }
    }
    
    return sm.stop(stopImmediately);
  }

  /**
   * Stops any new tasks from being submitted to the pool.  But allows all tasks which are 
   * submitted to execute, or scheduled (and have elapsed their delay time) to run.  If 
   * recurring tasks are present they will also be unable to reschedule.  This call will 
   * not block to wait for the shutdown of the scheduler to finish.  If shutdown or 
   * shutdownNow has already been called, this will have no effect.
   * 
   * If you wish to not want to run any queued tasks you should use {#link shutdownNow()).
   */
  public void shutdown() {
    shutdown(false);
  }

  /**
   * Stops any new tasks from being submitted to the pool.  If any tasks are waiting for 
   * execution they will be prevented from being run.  If a task is currently running it 
   * will be allowed to finish (though this call will not block waiting for it to finish).
   * 
   * @return returns a list of runnables which were waiting in the queue to be run at time of shutdown
   */
  public List<Runnable> shutdownNow() {
    return shutdown(true);
  }

  @Override
  public boolean isShutdown() {
    SchedulerManager sm = sManager.get();
    if (sm != null) {
      return sm.isStopped();
    } else {
      // if not created yet, the not shutdown
      return false;
    }
  }

  @Override
  public boolean remove(Runnable task) {
    return getScheduler().remove(task);
  }

  @Override
  public boolean remove(Callable<?> task) {
    return getScheduler().remove(task);
  }

  @Override
  protected void doSchedule(Runnable task, long delayInMillis) {
    getScheduler().doSchedule(task, delayInMillis);
  }

  @Override
  public void scheduleWithFixedDelay(Runnable task, 
                                     long initialDelay, 
                                     long recurringDelay) {
    getScheduler().scheduleWithFixedDelay(task, initialDelay, recurringDelay);
  }
  
  /**
   * <p>This class contains the thread and instance of {@link NoThreadScheduler} 
   * that is used to provide single threaded scheduler implementation.  The only 
   * implementation here is to contain those objects, and know how to start and 
   * stop the scheduler.</p>
   * 
   * @author jent - Mike Jensen
   * @since 2.0.0
   */
  protected static class SchedulerManager implements Runnable {
    protected final NoThreadScheduler scheduler;
    protected final Thread execThread;
    private final Object startStopLock;
    private boolean started;  // locked around startStopLock
    private volatile boolean shutdownStarted;
    private volatile boolean shutdownFinished;
    
    protected SchedulerManager(ThreadFactory threadFactory) {
      scheduler = new NoThreadScheduler(true);  // true so we wont tight loop in the run
      execThread = threadFactory.newThread(this);
      startStopLock = new Object();
      started = false;
      shutdownStarted = false;
      shutdownFinished = false;
    }
    
    /**
     * Call to check if stop has been called.
     * 
     * @return true if stop has been called (weather shutdown has finished or not)
     */
    public boolean isStopped() {
      return shutdownStarted;
    }
    
    /**
     * Call to start the thread to run tasks.  If already started this call will have 
     * no effect.
     */
    protected void start() {
      synchronized (startStopLock) {
        if (! started && ! shutdownStarted) {
          started = true;
          execThread.start();
        }
      }
    }
    
    /**
     * Call to stop the thread which is running tasks.  If this has already been stopped this call 
     * will have no effect.  Regardless if true or false is passed in, running tasks will NOT be 
     * Interrupted or stopped.  True will only prevent ANY extra tasks from running, while a false 
     * will let tasks ready to run complete before shutting down.
     * 
     * @param stopImmediately false if the scheduler should let ready tasks run, true stops scheduler immediately
     * @return if stopImmediately, this will include tasks which were queued to run, otherwise will be an empty list
     */
    protected List<Runnable> stop(boolean stopImmediately) {
      synchronized (startStopLock) {
        if (! shutdownStarted) {
          shutdownStarted = true;
          
          if (started) {
            if (stopImmediately) {
              return finishShutdown();
            } else {
              /* add to the end of the ready to execute queue a task which 
               * will finish the shutdown of the scheduler. 
               */
              scheduler.execute(new Runnable() {
                @Override
                public void run() {
                  finishShutdown();
                }
              });
            }
          }
        }
      }

      return Collections.emptyList();
    }
    
    /**
     * Finishes shutdown process, and clears any tasks that remain in the queue.
     * 
     * @return a list of runnables which remained in the queue after shutdown
     */
    private List<Runnable> finishShutdown() {
      shutdownFinished = true;
      scheduler.cancelTick();
      
      return scheduler.clearTasks();
    }
    
    @Override
    public void run() {
      while (! shutdownFinished) {
        try {
          scheduler.tick();
        } catch (InterruptedException e) {
          // reset interrupted status
          Thread.interrupted();
        } catch (Throwable t) {
          ExceptionUtils.handleException(t);
        }
      }
    }
  }
}<|MERGE_RESOLUTION|>--- conflicted
+++ resolved
@@ -98,15 +98,12 @@
     return result.scheduler;
   }
   
-<<<<<<< HEAD
-=======
   /**
    * Stops the scheduler, constructing if necessary.
    * 
    * @param stopImmediately if true after call no additional executions will occur
    * @return if stopped immediately a list of Runnables that were in queue at stop will be returned
    */
->>>>>>> 5a45da4e
   private List<Runnable> shutdown(boolean stopImmediately) {
     SchedulerManager sm = sManager.get();
     if (sm == null) {
