--- conflicted
+++ resolved
@@ -393,7 +393,6 @@
      * @return TaskWrapper which will be executed next, or {@code null} if there are no tasks
      */
     public TaskWrapper getNextTask() {
-<<<<<<< HEAD
       TaskWrapper schTask = scheduleQueue.peekFirst(); 
       if(schTask != null && schTask.getScheduleDelay() <= 0) {
         return schTask;
@@ -401,18 +400,6 @@
       TaskWrapper execTask = executeQueue.poll();
       if(execTask != null) {
         return execTask;
-=======
-      TaskWrapper scheduledTask = scheduleQueue.peekFirst();
-      TaskWrapper executeTask = executeQueue.peek();
-      if (executeTask != null) {
-        if (scheduledTask != null && scheduledTask.getRunTime() < executeTask.getRunTime()) {
-          return scheduledTask;
-        } else {
-          return executeTask;
-        }
-      } else {
-        return scheduledTask;
->>>>>>> dde4481f
       }
       return null;
     }
